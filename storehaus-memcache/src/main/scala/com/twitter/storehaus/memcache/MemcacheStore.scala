/*
 * Copyright 2013 Twitter Inc.
 *
 * Licensed under the Apache License, Version 2.0 (the "License"); you may
 * not use this file except in compliance with the License. You may obtain
 * a copy of the License at
 *
 *     http://www.apache.org/licenses/LICENSE-2.0
 *
 * Unless required by applicable law or agreed to in writing, software
 * distributed under the License is distributed on an "AS IS" BASIS,
 * WITHOUT WARRANTIES OR CONDITIONS OF ANY KIND, either express or implied.
 * See the License for the specific language governing permissions and
 * limitations under the License.
 */

package com.twitter.storehaus.memcache

import com.twitter.algebird.Monoid
import com.twitter.bijection.{ Bijection, Injection }
import com.twitter.bijection.netty.Implicits._
import com.twitter.conversions.time._
<<<<<<< HEAD
import com.twitter.finagle.builder.ClientBuilder
import com.twitter.finagle.memcached.KetamaClientBuilder
import com.twitter.finagle.memcached.protocol.text.Memcached
import com.twitter.util.Duration
import com.twitter.util.{ Future, Time }
import com.twitter.finagle.memcached.{ GetResult, Client }
import com.twitter.storehaus.{ FutureOps, Store }
import com.twitter.storehaus.algebra.MergeableStore
=======
import com.twitter.util.{ Duration, Future }
import com.twitter.finagle.memcached.{ GetResult, Client }
import com.twitter.storehaus.{ FutureOps, Store, WithPutTtl }
>>>>>>> 5b1bf12a
import org.jboss.netty.buffer.ChannelBuffer

import Store.enrich

/**
 *  @author Oscar Boykin
 *  @author Sam Ritchie
 */

object MemcacheStore {
  import HashEncoder.{ keyEncoder, Codec }

  // Default Memcached TTL is one day.
  // For more details of setting expiration time for items in Memcached, please refer to
  // https://github.com/memcached/memcached/blob/master/doc/protocol.txt#L79
  val DEFAULT_TTL = 1.day

  // This flag used on "set" operations. Search this page for "flag"
  // for more info on the following variable:
  // http://docs.libmemcached.org/memcached_set.html
  val DEFAULT_FLAG = 0

<<<<<<< HEAD
  val DEFAULT_CONNECTION_LIMIT = 1
  val DEFAULT_TIMEOUT = 1.seconds
  val DEFAULT_RETRIES = 2

  def apply(client: Client, ttl: Time = DEFAULT_TTL, flag: Int = DEFAULT_FLAG) =
=======
  def apply(client: Client, ttl: Duration = DEFAULT_TTL, flag: Int = DEFAULT_FLAG) =
>>>>>>> 5b1bf12a
    new MemcacheStore(client, ttl, flag)

  def defaultClient(
    name: String,
    nodeString: String,
    retries: Int = DEFAULT_RETRIES,
    timeout: Duration = DEFAULT_TIMEOUT,
    hostConnectionLimit: Int = DEFAULT_CONNECTION_LIMIT): Client = {
    val builder = ClientBuilder()
      .name(name)
      .retries(retries)
      .tcpConnectTimeout(timeout)
      .requestTimeout(timeout)
      .connectTimeout(timeout)
      .readerIdleTimeout(timeout)
      .hostConnectionLimit(hostConnectionLimit)
      .codec(Memcached())

    KetamaClientBuilder()
      .clientBuilder(builder)
      .nodes(nodeString)
      .build()
  }

  /**
    * Returns a Memcache-backed Store[K, V] that uses
    * implicitly-supplied Injection instances from K and V ->
    * Array[Byte] to manage type conversion.
    */
  def typed[K: Codec, V: Codec](client: Client, keyPrefix: String,
    ttl: Time = DEFAULT_TTL, flag: Int = DEFAULT_FLAG): Store[K, V] = {
    implicit val valueToBuf = Injection.connect[V, Array[Byte], ChannelBuffer]
    MemcacheStore(client, ttl, flag).convert(keyEncoder[K](keyPrefix))
  }

  /**
    * Returns a Memcache-backed MergeableStore[K, V] that uses
    * implicitly-supplied Injection instances from K and V ->
    * Array[Byte] to manage type conversion. The Monoid[V] is also
    * pulled in implicitly.
    */
  def mergeable[K: Codec, V: Codec: Monoid](client: Client, keyPrefix: String,
    ttl: Time = DEFAULT_TTL, flag: Int = DEFAULT_FLAG): MergeableStore[K, V] =
    MergeableStore.fromStore(
      MemcacheStore.typed(client, keyPrefix, ttl, flag)
    )
}

class MemcacheStore(val client: Client, ttl: Duration, flag: Int)
  extends Store[String, ChannelBuffer]
  with WithPutTtl[String, ChannelBuffer, MemcacheStore]
{
  override def withPutTtl(ttl: Duration) = new MemcacheStore(client, ttl, flag)

  override def get(k: String): Future[Option[ChannelBuffer]] = client.get(k)

  override def multiGet[K1 <: String](ks: Set[K1]): Map[K1, Future[Option[ChannelBuffer]]] = {
    val memcacheResult: Future[Map[String, Future[Option[ChannelBuffer]]]] =
      client.getResult(ks).map { result =>
        result.hits.mapValues { v => Future.value(Some(v.value)) } ++
        result.failures.mapValues { Future.exception(_) }
      }
    FutureOps.liftValues(ks, memcacheResult, { (k: K1) => Future.value(Future.None) })
      .mapValues { _.flatten }
  }

  protected def set(k: String, v: ChannelBuffer) = client.set(k, flag, ttl.fromNow, v)

  override def put(kv: (String, Option[ChannelBuffer])): Future[Unit] =
    kv match {
      case (key, Some(value)) => client.set(key, flag, ttl.fromNow, value)
      case (key, None) => client.delete(key).unit
    }

  override def close { client.release }
}<|MERGE_RESOLUTION|>--- conflicted
+++ resolved
@@ -20,20 +20,13 @@
 import com.twitter.bijection.{ Bijection, Injection }
 import com.twitter.bijection.netty.Implicits._
 import com.twitter.conversions.time._
-<<<<<<< HEAD
 import com.twitter.finagle.builder.ClientBuilder
 import com.twitter.finagle.memcached.KetamaClientBuilder
 import com.twitter.finagle.memcached.protocol.text.Memcached
-import com.twitter.util.Duration
-import com.twitter.util.{ Future, Time }
-import com.twitter.finagle.memcached.{ GetResult, Client }
-import com.twitter.storehaus.{ FutureOps, Store }
-import com.twitter.storehaus.algebra.MergeableStore
-=======
 import com.twitter.util.{ Duration, Future }
 import com.twitter.finagle.memcached.{ GetResult, Client }
 import com.twitter.storehaus.{ FutureOps, Store, WithPutTtl }
->>>>>>> 5b1bf12a
+import com.twitter.storehaus.algebra.MergeableStore
 import org.jboss.netty.buffer.ChannelBuffer
 
 import Store.enrich
@@ -56,15 +49,11 @@
   // http://docs.libmemcached.org/memcached_set.html
   val DEFAULT_FLAG = 0
 
-<<<<<<< HEAD
   val DEFAULT_CONNECTION_LIMIT = 1
   val DEFAULT_TIMEOUT = 1.seconds
   val DEFAULT_RETRIES = 2
 
-  def apply(client: Client, ttl: Time = DEFAULT_TTL, flag: Int = DEFAULT_FLAG) =
-=======
   def apply(client: Client, ttl: Duration = DEFAULT_TTL, flag: Int = DEFAULT_FLAG) =
->>>>>>> 5b1bf12a
     new MemcacheStore(client, ttl, flag)
 
   def defaultClient(
@@ -95,7 +84,7 @@
     * Array[Byte] to manage type conversion.
     */
   def typed[K: Codec, V: Codec](client: Client, keyPrefix: String,
-    ttl: Time = DEFAULT_TTL, flag: Int = DEFAULT_FLAG): Store[K, V] = {
+    ttl: Duration = DEFAULT_TTL, flag: Int = DEFAULT_FLAG): Store[K, V] = {
     implicit val valueToBuf = Injection.connect[V, Array[Byte], ChannelBuffer]
     MemcacheStore(client, ttl, flag).convert(keyEncoder[K](keyPrefix))
   }
@@ -107,7 +96,7 @@
     * pulled in implicitly.
     */
   def mergeable[K: Codec, V: Codec: Monoid](client: Client, keyPrefix: String,
-    ttl: Time = DEFAULT_TTL, flag: Int = DEFAULT_FLAG): MergeableStore[K, V] =
+    ttl: Duration = DEFAULT_TTL, flag: Int = DEFAULT_FLAG): MergeableStore[K, V] =
     MergeableStore.fromStore(
       MemcacheStore.typed(client, keyPrefix, ttl, flag)
     )
