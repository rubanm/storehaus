package storehaus

import sbt._
import Keys._
import sbtgitflow.ReleasePlugin._
import spray.boilerplate.BoilerplatePlugin.Boilerplate
import com.typesafe.tools.mima.plugin.MimaPlugin.mimaDefaultSettings
import com.typesafe.tools.mima.plugin.MimaKeys.previousArtifact

object StorehausBuild extends Build {
  val extraSettings =
    Project.defaultSettings ++ releaseSettings ++ Boilerplate.settings ++ mimaDefaultSettings
  val sharedSettings =  extraSettings ++ Seq(
    organization := "com.twitter",
    crossScalaVersions := Seq("2.9.2", "2.10.0"),
    libraryDependencies ++= Seq(
      "org.scalacheck" %% "scalacheck" % "1.10.0" % "test" withSources(),
      "org.scala-tools.testing" %% "specs" % "1.6.9" % "test" withSources()
    ),

    resolvers ++= Seq(
      "snapshots" at "http://oss.sonatype.org/content/repositories/snapshots",
      "releases"  at "http://oss.sonatype.org/content/repositories/releases",
      "Twitter Maven" at "http://maven.twttr.com"
    ),

    parallelExecution in Test := true,

    scalacOptions ++= Seq("-unchecked", "-deprecation"),

    // Publishing options:
    publishMavenStyle := true,

    publishArtifact in Test := false,

    pomIncludeRepository := { x => false },

    publishTo <<= version { (v: String) =>
      val nexus = "https://oss.sonatype.org/"
      if (v.trim.endsWith("SNAPSHOT"))
        Some("sonatype-snapshots" at nexus + "content/repositories/snapshots")
      else
        Some("sonatype-releases"  at nexus + "service/local/staging/deploy/maven2")
    },

    pomExtra := (
      <url>https://github.com/twitter/storehaus</url>
      <licenses>
        <license>
          <name>Apache 2</name>
          <url>http://www.apache.org/licenses/LICENSE-2.0.txt</url>
          <distribution>repo</distribution>
          <comments>A business-friendly OSS license</comments>
        </license>
      </licenses>
      <scm>
        <url>git@github.com:twitter/storehaus.git</url>
        <connection>scm:git:git@github.com:twitter/storehaus.git</connection>
      </scm>
      <developers>
        <developer>
          <id>oscar</id>
          <name>Oscar Boykin</name>
          <url>http://twitter.com/posco</url>
        </developer>
        <developer>
          <id>sritchie</id>
          <name>Sam Ritchie</name>
          <url>http://twitter.com/sritchie</url>
        </developer>
      </developers>)
  )

  /**
    * This returns the youngest jar we released that is compatible with
    * the current.
    *
    * TODO: Remove mysql, redis and cache after their release.
    */
  def youngestForwardCompatible(subProj: String) =
    Some(subProj)
      .filterNot(Set("mysql", "redis", "cache").contains(_))
      .map { s => "com.twitter" % ("storehaus-" + s + "_2.9.2") % "0.2.0" }

  val algebirdVersion = "0.1.12"
  val bijectionVersion = "0.3.0"

  lazy val storehaus = Project(
    id = "storehaus",
    base = file("."),
    settings = sharedSettings ++ DocGen.publishSettings
    ).settings(
    test := { },
    publish := { }, // skip publishing for this root project.
    publishLocal := { }
  ).aggregate(
    storehausCache,
    storehausCore,
    storehausAlgebra,
    storehausMemcache,
    storehausMySQL,
    storehausRedis
  )

  lazy val storehausCache = Project(
    id = "storehaus-cache",
    base = file("storehaus-cache"),
    settings = sharedSettings
  ).settings(
    name := "storehaus-cache",
    previousArtifact := youngestForwardCompatible("cache")
  )

  lazy val storehausCore = Project(
    id = "storehaus-core",
    base = file("storehaus-core"),
    settings = sharedSettings
  ).settings(
    name := "storehaus-core",
    previousArtifact := youngestForwardCompatible("core"),
    libraryDependencies += "com.twitter" %% "util-core" % "6.3.0",
    libraryDependencies += "com.twitter" %% "bijection-core" % bijectionVersion
  ).dependsOn(storehausCache)

  lazy val storehausAlgebra = Project(
    id = "storehaus-algebra",
    base = file("storehaus-algebra"),
    settings = sharedSettings
  ).settings(
    name := "storehaus-algebra",
    previousArtifact := youngestForwardCompatible("algebra"),
    libraryDependencies += "com.twitter" %% "algebird-core" % algebirdVersion,
    libraryDependencies += "com.twitter" %% "algebird-util" % algebirdVersion,
    libraryDependencies += "com.twitter" %% "bijection-algebird" % bijectionVersion
  ).dependsOn(storehausCore % "test->test;compile->compile")

  lazy val storehausMemcache = Project(
    id = "storehaus-memcache",
    base = file("storehaus-memcache"),
    settings = sharedSettings
  ).settings(
    name := "storehaus-memcache",
    previousArtifact := youngestForwardCompatible("memcache"),
    libraryDependencies += Finagle.module("memcached")
  ).dependsOn(storehausAlgebra % "test->test;compile->compile")

  lazy val storehausMySQL = Project(
    id = "storehaus-mysql",
    base = file("storehaus-mysql"),
    settings = sharedSettings
  ).settings(
    name := "storehaus-mysql",
    previousArtifact := youngestForwardCompatible("mysql"),
<<<<<<< HEAD
    libraryDependencies += "com.twitter" %% "bijection-core" % bijectionVersion,
    libraryDependencies += "com.twitter" %% "finagle-mysql" % "6.2.1"
  ).dependsOn(storehausAlgebra % "test->test;compile->compile")
=======
    libraryDependencies += Finagle.module("mysql", "6.2.1") // tests fail with the latest
  ).dependsOn(storehausCore % "test->test;compile->compile")
>>>>>>> 2afa3f7f

  lazy val storehausRedis = Project(
    id = "storehaus-redis",
    base = file("storehaus-redis"),
    settings = sharedSettings
  ).settings(
    name := "storehaus-redis",
    previousArtifact := youngestForwardCompatible("redis"),
    libraryDependencies += Finagle.module("redis"),
    // we don't want various tests clobbering each others keys
    parallelExecution in Test := false,
    testOptions in Test += Tests.Cleanup { loader =>
      val c = loader.loadClass("com.twitter.storehaus.redis.Cleanup$")
      c.getMethod("cleanup").invoke(c.getField("MODULE$").get(c))
    }
  ).dependsOn(storehausAlgebra % "test->test;compile->compile")
}<|MERGE_RESOLUTION|>--- conflicted
+++ resolved
@@ -151,14 +151,9 @@
   ).settings(
     name := "storehaus-mysql",
     previousArtifact := youngestForwardCompatible("mysql"),
-<<<<<<< HEAD
-    libraryDependencies += "com.twitter" %% "bijection-core" % bijectionVersion,
-    libraryDependencies += "com.twitter" %% "finagle-mysql" % "6.2.1"
-  ).dependsOn(storehausAlgebra % "test->test;compile->compile")
-=======
+    // libraryDependencies += "com.twitter" %% "bijection-core" % bijectionVersion,
     libraryDependencies += Finagle.module("mysql", "6.2.1") // tests fail with the latest
   ).dependsOn(storehausCore % "test->test;compile->compile")
->>>>>>> 2afa3f7f
 
   lazy val storehausRedis = Project(
     id = "storehaus-redis",
