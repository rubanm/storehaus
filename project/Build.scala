package storehaus

import sbt._
import Keys._
import sbtgitflow.ReleasePlugin._
import spray.boilerplate.BoilerplatePlugin.Boilerplate
import com.typesafe.tools.mima.plugin.MimaPlugin.mimaDefaultSettings
import com.typesafe.tools.mima.plugin.MimaKeys.previousArtifact

object StorehausBuild extends Build {
  val extraSettings =
    Project.defaultSettings ++ releaseSettings ++ Boilerplate.settings ++ mimaDefaultSettings

  def ciSettings: Seq[Project.Setting[_]] =
    if (sys.env.getOrElse("TRAVIS", "false").toBoolean) Seq(
      ivyLoggingLevel := UpdateLogging.Quiet,
      logLevel in Global := Level.Warn,
      logLevel in Compile := Level.Warn,
      logLevel in Test := Level.Info
    ) else Seq.empty[Project.Setting[_]]

  val testCleanup = extraSettings ++ Seq(
    testOptions in Test += Tests.Cleanup { loader =>
      val c = loader.loadClass("com.twitter.storehaus.testing.Cleanup$")
      c.getMethod("cleanup").invoke(c.getField("MODULE$").get(c))
    }
  )

  val sharedSettings = extraSettings ++ ciSettings ++ Seq(
    organization := "com.twitter",
    crossScalaVersions := Seq("2.9.2", "2.10.0"),

    javacOptions ++= Seq("-source", "1.6", "-target", "1.6"),

    javacOptions in doc := Seq("-source", "1.6"),

    libraryDependencies ++= Seq(
      "org.scala-tools.testing" %% "specs" % "1.6.9" % "test" withSources()
    ),

    resolvers ++= Seq(
      Opts.resolver.sonatypeSnapshots,
      Opts.resolver.sonatypeReleases,
      "Twitter Maven" at "http://maven.twttr.com"
    ),

    parallelExecution in Test := true,

    scalacOptions ++= Seq(Opts.compile.unchecked, Opts.compile.deprecation),

    // Publishing options:
    publishMavenStyle := true,

    publishArtifact in Test := false,

    pomIncludeRepository := { x => false },

    publishTo <<= version { v =>
      Some(if (v.trim.toUpperCase.endsWith("SNAPSHOT")) Opts.resolver.sonatypeSnapshots
           else Opts.resolver.sonatypeStaging)
    },

    pomExtra := (
      <url>https://github.com/twitter/storehaus</url>
      <licenses>
        <license>
          <name>Apache 2</name>
          <url>http://www.apache.org/licenses/LICENSE-2.0.txt</url>
          <distribution>repo</distribution>
          <comments>A business-friendly OSS license</comments>
        </license>
      </licenses>
      <scm>
        <url>git@github.com:twitter/storehaus.git</url>
        <connection>scm:git:git@github.com:twitter/storehaus.git</connection>
      </scm>
      <developers>
        <developer>
          <id>oscar</id>
          <name>Oscar Boykin</name>
          <url>http://twitter.com/posco</url>
        </developer>
        <developer>
          <id>sritchie</id>
          <name>Sam Ritchie</name>
          <url>http://twitter.com/sritchie</url>
        </developer>
      </developers>)
  )

  /**
    * This returns the youngest jar we released that is compatible with
    * the current.
    */
  val unreleasedModules = Set[String]()

  def youngestForwardCompatible(subProj: String) =
    Some(subProj)
      .filterNot(unreleasedModules.contains(_))
      .map { s => "com.twitter" % ("storehaus-" + s + "_2.9.2") % "0.3.0" }

  val algebirdVersion = "0.1.13"
  val bijectionVersion = "0.4.0"

  lazy val storehaus = Project(
    id = "storehaus",
    base = file("."),
    settings = sharedSettings ++ DocGen.publishSettings
    ).settings(
    test := { },
    publish := { }, // skip publishing for this root project.
    publishLocal := { }
  ).aggregate(
    storehausCache,
    storehausCore,
    storehausAlgebra,
    storehausMemcache,
    storehausMySQL,
    storehausRedis,
    storehausTesting
  )

  def module(name: String) = {
    val id = "storehaus-%s".format(name)
    Project(id = id, base = file(id), settings = sharedSettings ++ Seq(
      Keys.name := id,
      previousArtifact := youngestForwardCompatible(name)) ++ testCleanup
    ).dependsOn(storehausTesting % "test->test")
  }

  lazy val storehausCache = module("cache")

  lazy val storehausCore = module("core").settings(
    libraryDependencies += "com.twitter" %% "util-core" % "6.3.0",
    libraryDependencies += "com.twitter" %% "bijection-core" % bijectionVersion
  ).dependsOn(storehausCache %  "test->test;compile->compile")

  lazy val storehausAlgebra = module("algebra").settings(
    libraryDependencies += "com.twitter" %% "algebird-core" % algebirdVersion,
    libraryDependencies += "com.twitter" %% "algebird-util" % algebirdVersion,
    libraryDependencies += "com.twitter" %% "bijection-algebird" % bijectionVersion
  ).dependsOn(storehausCore % "test->test;compile->compile")

<<<<<<< HEAD
  lazy val storehausMemcache = Project(
    id = "storehaus-memcache",
    base = file("storehaus-memcache"),
    settings = sharedSettings
  ).settings(
    name := "storehaus-memcache",
    previousArtifact := youngestForwardCompatible("memcache"),
    libraryDependencies ++= Seq(
      "com.twitter" %% "algebird-core" % algebirdVersion,
      "com.twitter" %% "bijection-core" % bijectionVersion,
      "com.twitter" %% "bijection-netty" % bijectionVersion,
      Finagle.module("memcached")
    )
=======
  lazy val storehausMemcache = module("memcache").settings(
    libraryDependencies += Finagle.module("memcached")
>>>>>>> 3bf81f27
  ).dependsOn(storehausAlgebra % "test->test;compile->compile")

  lazy val storehausMySQL = module("mysql").settings(
    libraryDependencies += Finagle.module("mysql", "6.2.1") // tests fail with the latest
  ).dependsOn(storehausCore % "test->test;compile->compile")

  lazy val storehausRedis = module("redis").settings(
    libraryDependencies += Finagle.module("redis"),
    // we don't want various tests clobbering each others keys
    parallelExecution in Test := false 
  ).dependsOn(storehausAlgebra % "test->test;compile->compile")

  val storehausTesting = Project(
    id = "storehaus-testing",
    base = file("storehaus-testing"),
    settings = sharedSettings ++ Seq(
      name := "storehaus-testing",
      previousArtifact := youngestForwardCompatible("testing"),
      libraryDependencies ++= Seq(
        "org.scalacheck" %% "scalacheck" % "1.10.0" withSources()
      )
    )
  )
}<|MERGE_RESOLUTION|>--- conflicted
+++ resolved
@@ -141,24 +141,13 @@
     libraryDependencies += "com.twitter" %% "bijection-algebird" % bijectionVersion
   ).dependsOn(storehausCore % "test->test;compile->compile")
 
-<<<<<<< HEAD
-  lazy val storehausMemcache = Project(
-    id = "storehaus-memcache",
-    base = file("storehaus-memcache"),
-    settings = sharedSettings
-  ).settings(
-    name := "storehaus-memcache",
-    previousArtifact := youngestForwardCompatible("memcache"),
+  lazy val storehausMemcache = module("memcache").settings(
     libraryDependencies ++= Seq(
       "com.twitter" %% "algebird-core" % algebirdVersion,
       "com.twitter" %% "bijection-core" % bijectionVersion,
       "com.twitter" %% "bijection-netty" % bijectionVersion,
       Finagle.module("memcached")
     )
-=======
-  lazy val storehausMemcache = module("memcache").settings(
-    libraryDependencies += Finagle.module("memcached")
->>>>>>> 3bf81f27
   ).dependsOn(storehausAlgebra % "test->test;compile->compile")
 
   lazy val storehausMySQL = module("mysql").settings(
@@ -168,7 +157,7 @@
   lazy val storehausRedis = module("redis").settings(
     libraryDependencies += Finagle.module("redis"),
     // we don't want various tests clobbering each others keys
-    parallelExecution in Test := false 
+    parallelExecution in Test := false
   ).dependsOn(storehausAlgebra % "test->test;compile->compile")
 
   val storehausTesting = Project(
