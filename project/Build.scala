--- conflicted
+++ resolved
@@ -83,11 +83,8 @@
     storehausCore,
     storehausAlgebra,
     storehausMemcache,
-<<<<<<< HEAD
+    storehausMySQL,
     storehausRedis
-=======
-    storehausMySQL
->>>>>>> 813f7809
   )
 
   lazy val storehausCache = Project(
@@ -127,7 +124,15 @@
     name := "storehaus-memcache",
     libraryDependencies += "com.twitter" %% "finagle-memcached" % "6.2.0"
   ).dependsOn(storehausCore % "test->test;compile->compile")
-<<<<<<< HEAD
+  
+  lazy val storehausMySQL = Project(
+    id = "storehaus-mysql",
+    base = file("storehaus-mysql"),
+    settings = sharedSettings
+  ).settings(
+    name := "storehaus-mysql",
+    libraryDependencies += "com.twitter" %% "finagle-mysql" % "6.2.1"
+  ).dependsOn(storehausCore % "test->test;compile->compile")
 
   lazy val storehausRedis = Project(
     id = "storehaus-redis",
@@ -137,16 +142,4 @@
     name := "storehaus-redis",
     libraryDependencies += "com.twitter" %% "finagle-redis" % "6.2.0"
   ).dependsOn(storehausAlgebra % "test->test;compile->compile")
-
-=======
-  
-  lazy val storehausMySQL = Project(
-    id = "storehaus-mysql",
-    base = file("storehaus-mysql"),
-    settings = sharedSettings
-  ).settings(
-    name := "storehaus-mysql",
-    libraryDependencies += "com.twitter" %% "finagle-mysql" % "6.2.1"
-  ).dependsOn(storehausCore % "test->test;compile->compile")
->>>>>>> 813f7809
 }