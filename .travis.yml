language: scala
scala:
  - 2.10.0
  - 2.9.2
<<<<<<< HEAD
services:
  - redis-server
branches:
  only:
    - redis-testing
=======
before_script:
  - mysql -u root -e "create database storehaus_test;"
  - mysql -u root -e "create user 'storehaususer'@'localhost' identified by 'test1234';"
  - mysql -u root -e "grant all on storehaus_test.* to 'storehaususer'@'localhost';"
>>>>>>> 7576d01e
<|MERGE_RESOLUTION|>--- conflicted
+++ resolved
@@ -2,15 +2,12 @@
 scala:
   - 2.10.0
   - 2.9.2
-<<<<<<< HEAD
+before_script:
+  - mysql -u root -e "create database storehaus_test;"
+  - mysql -u root -e "create user 'storehaususer'@'localhost' identified by 'test1234';"
+  - mysql -u root -e "grant all on storehaus_test.* to 'storehaususer'@'localhost';"
 services:
   - redis-server
 branches:
   only:
-    - redis-testing
-=======
-before_script:
-  - mysql -u root -e "create database storehaus_test;"
-  - mysql -u root -e "create user 'storehaususer'@'localhost' identified by 'test1234';"
-  - mysql -u root -e "grant all on storehaus_test.* to 'storehaususer'@'localhost';"
->>>>>>> 7576d01e
+    - redis-testing