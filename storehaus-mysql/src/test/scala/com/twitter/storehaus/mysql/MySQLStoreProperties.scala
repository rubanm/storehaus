--- conflicted
+++ resolved
@@ -119,13 +119,8 @@
     withStore(putAndGetStoreTest(_, NonEmpty.Pairing.numerics[Short]()), "smallint", "smallint")
 
   property("MySqlStore smallint->smallint multiget") =
-<<<<<<< HEAD
-    withStore(putAndMultiGetStoreTest(_, validPairs[Short]), "smallint", "smallint", true)
+    withStore(putAndMultiGetStoreTest(_, NonEmpty.Pairing.numerics[Short]()), "smallint", "smallint", true)
 
-=======
-    withStore(putAndMultiGetStoreTest(_, NonEmpty.Pairing.numerics[Short]()), "smallint", "smallint", true)
-  
->>>>>>> e6759080
   private def withStore[T](f: MySqlStore => T, kColType: String, vColType: String, multiGet: Boolean = false): T = {
     val client = Client("localhost:3306", "storehaususer", "test1234", "storehaus_test", Level.WARNING)
     // these should match mysql setup used in .travis.yml
@@ -134,19 +129,16 @@
     val schema = "CREATE TEMPORARY TABLE IF NOT EXISTS `"+tableName+"` (`key` "+kColType+" DEFAULT NULL, `value` "+vColType+" DEFAULT NULL) ENGINE=InnoDB DEFAULT CHARSET=utf8;"
     Await.result(client.query(schema))
 
-<<<<<<< HEAD
-    val store = MySqlStore(client, tableName, "key", "value")
-    val result = f(store)
+    // val store = MySqlStore(client, tableName, "key", "value")
+    // val result = f(store)
 
     // TODO: fix below once storehaus-testing module is ready
     // as of now, store.close gets called before all test cases finish running
     // so we comment this out
     // store.close
 
-    result
-=======
+    //result
     f(newStore(client, tableName))
->>>>>>> e6759080
   }
 
   def newStore(client: Client, tableName: String) =
