--- conflicted
+++ resolved
@@ -34,13 +34,9 @@
    * Returns a new ReadableStore[K, V] that queries all of the stores
    * and returns the first values that are not exceptions.
    */
-<<<<<<< HEAD
   def first[K, V](stores: Seq[ReadableStore[K, V]]): ReadableStore[K, V] = new ReplicatedReadableStore(stores)
   def fromMap[K, V](m: Map[K, V]): ReadableStore[K, V] = new MapStore(m)
   def fromIndexedSeq[T](iseq: IndexedSeq[T]): ReadableStore[Int, T] = new IndexedSeqReadableStore(iseq)
-=======
-  def first[K,V](stores: Seq[ReadableStore[K, V]]): ReadableStore[K, V] =
-    new ReplicatedReadableStore(stores)
 
   /** Treat a Function1 like a ReadableStore
    */
@@ -64,15 +60,6 @@
   def fromFuture[K,V](getfn: (K) => Future[Option[V]]): ReadableStore[K,V] = new AbstractReadableStore[K,V] {
     override def get(k: K) = getfn(k)
   }
-
-  // This should go somewhere else, but it is needed for many combinators on stores
-  def combineMaps[K,V](m: Seq[Map[K,V]]): Map[K,Seq[V]] =
-    m.foldLeft(Map[K,List[V]]()) { (oldM, mkv) =>
-      mkv.foldLeft(oldM) { (seqm, kv) =>
-        seqm + (kv._1 -> (kv._2 :: seqm.getOrElse(kv._1, Nil)))
-      }
-    }.mapValues { _.reverse }
->>>>>>> acd9b749
 }
 
 trait ReadableStore[-K, +V] extends Closeable { self =>
